"""Wrappers to add TTA capabilities to existing models."""

from typing import Any, Dict, Optional, Union
import keras
from keras import ops

from .tent import TENT, PhysicsTENT
from .tent_regression import TENTRegression, PhysicsTENTRegression
from .ttt_physics import PhysicsTTT
from .regression_tta import RegressionTTA, PhysicsRegressionTTA
from .regression_tta_v2 import RegressionTTAV2, PhysicsRegressionTTAV2
from ..baseline_models import BaselineModel


class TTAWrapper:
    """Universal wrapper to add TTA to any model.
    
    This wrapper can apply different TTA methods to existing models
    without modifying their architecture.
    """
    
    def __init__(
        self,
        model: Union[keras.Model, BaselineModel],
        tta_method: str = 'tent',
        task_type: str = 'auto',
        **tta_kwargs
    ):
        """Initialize TTA wrapper.
        
        Args:
            model: Base model to wrap
<<<<<<< HEAD
            tta_method: TTA method to use ('tent', 'physics_tent', 'ttt')
            task_type: 'classification', 'regression', or 'auto' (auto-detect)
=======
            tta_method: TTA method to use ('tent', 'physics_tent', 'ttt', 'regression', 'physics_regression',
                       'regression_v2', 'physics_regression_v2')
>>>>>>> 251ef6d2
            **tta_kwargs: Arguments passed to TTA method
        """
        self.base_model = model
        self.tta_method = tta_method
        
        # Extract Keras model if using BaselineModel
        if hasattr(model, 'model'):
            keras_model = model.model
        else:
            keras_model = model
        
        # Auto-detect task type if needed
        if task_type == 'auto':
            # Check output layer activation
            output_layer = keras_model.layers[-1]
            if hasattr(output_layer, 'activation'):
                act_name = getattr(output_layer.activation, '__name__', '')
                if act_name in ['softmax', 'sigmoid']:
                    task_type = 'classification'
                else:
                    task_type = 'regression'
            else:
                # Default to regression for physics tasks
                task_type = 'regression'
        
        # Create TTA adapter
        if tta_method == 'tent':
            if task_type == 'regression':
                self.tta_adapter = TENTRegression(keras_model, **tta_kwargs)
            else:
                self.tta_adapter = TENT(keras_model, **tta_kwargs)
        elif tta_method == 'physics_tent':
            if task_type == 'regression':
                self.tta_adapter = PhysicsTENTRegression(keras_model, **tta_kwargs)
            else:
                self.tta_adapter = PhysicsTENT(keras_model, **tta_kwargs)
        elif tta_method == 'ttt':
            self.tta_adapter = PhysicsTTT(keras_model, **tta_kwargs)
        elif tta_method == 'regression':
            self.tta_adapter = RegressionTTA(keras_model, **tta_kwargs)
        elif tta_method == 'physics_regression':
            self.tta_adapter = PhysicsRegressionTTA(keras_model, **tta_kwargs)
        elif tta_method == 'regression_v2':
            self.tta_adapter = RegressionTTAV2(keras_model, **tta_kwargs)
        elif tta_method == 'physics_regression_v2':
            self.tta_adapter = PhysicsRegressionTTAV2(keras_model, **tta_kwargs)
        else:
            raise ValueError(f"Unknown TTA method: {tta_method}")
    
    def predict(self, x: Any, adapt: bool = True, **kwargs) -> Any:
        """Make predictions with optional TTA.
        
        Args:
            x: Input data
            adapt: Whether to perform test-time adaptation
            **kwargs: Additional arguments for prediction
            
        Returns:
            Predictions
        """
        if adapt:
            return self.tta_adapter.predict_and_adapt(x, **kwargs)
        else:
            if hasattr(self.base_model, 'predict'):
                return self.base_model.predict(x, **kwargs)
            else:
                return self.base_model(x, training=False)
    
    def reset(self):
        """Reset TTA adapter to original state."""
        self.tta_adapter.reset()
    
    def get_metrics(self) -> Dict[str, Any]:
        """Get TTA adaptation metrics."""
        return self.tta_adapter.get_metrics()


def create_tta_baseline(
    baseline_name: str,
    tta_method: str = 'tent',
    model_kwargs: Optional[Dict] = None,
    tta_kwargs: Optional[Dict] = None
) -> TTAWrapper:
    """Create a TTA-enhanced baseline model.
    
    Args:
        baseline_name: Name of baseline ('erm', 'gflownet', 'graph_extrap', 'maml')
        tta_method: TTA method to use
        model_kwargs: Arguments for baseline model
        tta_kwargs: Arguments for TTA method
        
    Returns:
        TTA-wrapped baseline model
    """
    from ..baseline_models import create_baseline_model
    
    # Create baseline model
    model_kwargs = model_kwargs or {}
    baseline = create_baseline_model(baseline_name, **model_kwargs)
    
    # Wrap with TTA
    tta_kwargs = tta_kwargs or {}
    return TTAWrapper(baseline, tta_method, **tta_kwargs)


class OnlinePhysicsAdapter:
    """Online adaptation for streaming physics data.
    
    This adapter maintains state across predictions and continuously
    adapts to changing physics.
    """
    
    def __init__(
        self,
        model: keras.Model,
        window_size: int = 10,
        adaptation_frequency: int = 5,
        tta_method: str = 'ttt'
    ):
        """Initialize online adapter.
        
        Args:
            model: Base physics model
            window_size: Size of observation window
            adaptation_frequency: Adapt every N observations
            tta_method: TTA method to use
        """
        self.model = model
        self.window_size = window_size
        self.adaptation_frequency = adaptation_frequency
        
        # Create TTA adapter
        if tta_method == 'ttt':
            self.tta_adapter = PhysicsTTT(
                model,
                reset_after_batch=False,  # Keep adaptation state
                adaptation_window=window_size
            )
        else:
            raise ValueError(f"Unsupported online TTA method: {tta_method}")
        
        # State tracking
        self.observation_buffer = []
        self.prediction_count = 0
        self.physics_estimates = []
    
    def predict_next(self, context: Any) -> Any:
        """Predict next state with online adaptation.
        
        Args:
            context: Current context/observation
            
        Returns:
            Next state prediction
        """
        # Add to buffer
        self.observation_buffer.append(context)
        if len(self.observation_buffer) > self.window_size:
            self.observation_buffer.pop(0)
        
        # Adapt if needed
        self.prediction_count += 1
        should_adapt = (
            self.prediction_count % self.adaptation_frequency == 0 and
            len(self.observation_buffer) >= self.window_size
        )
        
        if should_adapt:
            # Perform online adaptation
            adaptation_result = self.tta_adapter.adapt_online(context)
            if adaptation_result['estimated_physics']:
                self.physics_estimates.append(adaptation_result['estimated_physics'])
        
        # Make prediction
        prediction = self.tta_adapter.predict_next(
            ops.stack(self.observation_buffer),
            adapt=False  # Already adapted above
        )
        
        return prediction
    
    def get_physics_estimates(self) -> list:
        """Get estimated physics parameters over time."""
        return self.physics_estimates
    
    def reset(self):
        """Reset adapter state."""
        self.observation_buffer = []
        self.prediction_count = 0
        self.physics_estimates = []
        self.tta_adapter.reset()<|MERGE_RESOLUTION|>--- conflicted
+++ resolved
@@ -30,13 +30,9 @@
         
         Args:
             model: Base model to wrap
-<<<<<<< HEAD
-            tta_method: TTA method to use ('tent', 'physics_tent', 'ttt')
-            task_type: 'classification', 'regression', or 'auto' (auto-detect)
-=======
             tta_method: TTA method to use ('tent', 'physics_tent', 'ttt', 'regression', 'physics_regression',
                        'regression_v2', 'physics_regression_v2')
->>>>>>> 251ef6d2
+            task_type: 'classification', 'regression', or 'auto' (auto-detect)
             **tta_kwargs: Arguments passed to TTA method
         """
         self.base_model = model
