--- conflicted
+++ resolved
@@ -69,7 +69,6 @@
             if var.shape == orig_val.shape:
                 var.assign(orig_val)
             else:
-<<<<<<< HEAD
                 # For BatchNorm layers, the running mean/variance might have different shapes
                 # during initialization vs after first forward pass. Try to handle this.
                 try:
@@ -86,10 +85,6 @@
                     # Skip weights that can't be restored (e.g., BatchNorm stats)
                     # This is expected for some non-trainable variables
                     pass
-=======
-                # Skip if shapes don't match (shouldn't happen)
-                pass
->>>>>>> 251ef6d2
     
     def _create_optimizer(self) -> keras.optimizers.Optimizer:
         """Create optimizer for test-time updates.
